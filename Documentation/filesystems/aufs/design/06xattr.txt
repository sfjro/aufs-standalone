
<<<<<<< HEAD
# Copyright (C) 2014-2020 Junjiro R. Okajima
#
# This program is free software; you can redistribute it and/or modify
# it under the terms of the GNU General Public License as published by
# the Free Software Foundation; either version 2 of the License, or
# (at your option) any later version.
#
# This program is distributed in the hope that it will be useful,
# but WITHOUT ANY WARRANTY; without even the implied warranty of
# MERCHANTABILITY or FITNESS FOR A PARTICULAR PURPOSE.  See the
# GNU General Public License for more details.
#
# You should have received a copy of the GNU General Public License
# along with this program; if not, write to the Free Software
# Foundation, Inc., 51 Franklin St, Fifth Floor, Boston, MA  02110-1301  USA

=======
# Copyright (C) 2014-2021 Junjiro R. Okajima
>>>>>>> 3950b259

Listing XATTR/EA and getting the value
----------------------------------------------------------------------
For the inode standard attributes (owner, group, timestamps, etc.), aufs
shows the values from the topmost existing file. This behaviour is good
for the non-dir entries since the bahaviour exactly matches the shown
information. But for the directories, aufs considers all the same named
entries on the lower branches. Which means, if one of the lower entry
rejects readdir call, then aufs returns an error even if the topmost
entry allows it. This behaviour is necessary to respect the branch fs's
security, but can make users confused since the user-visible standard
attributes don't match the behaviour.
To address this issue, aufs has a mount option called dirperm1 which
checks the permission for the topmost entry only, and ignores the lower
entry's permission.

A similar issue can happen around XATTR.
getxattr(2) and listxattr(2) families behave as if dirperm1 option is
always set. Otherwise these very unpleasant situation would happen.
- listxattr(2) may return the duplicated entries.
- users may not be able to remove or reset the XATTR forever,


XATTR/EA support in the internal (copy,move)-(up,down)
----------------------------------------------------------------------
Generally the extended attributes of inode are categorized as these.
- "security" for LSM and capability.
- "system" for posix ACL, 'acl' mount option is required for the branch
  fs generally.
- "trusted" for userspace, CAP_SYS_ADMIN is required.
- "user" for userspace, 'user_xattr' mount option is required for the
  branch fs generally.

Moreover there are some other categories. Aufs handles these rather
unpopular categories as the ordinary ones, ie. there is no special
condition nor exception.

In copy-up, the support for XATTR on the dst branch may differ from the
src branch. In this case, the copy-up operation will get an error and
the original user operation which triggered the copy-up will fail. It
can happen that even all copy-up will fail.
When both of src and dst branches support XATTR and if an error occurs
during copying XATTR, then the copy-up should fail obviously. That is a
good reason and aufs should return an error to userspace. But when only
the src branch support that XATTR, aufs should not return an error.
For example, the src branch supports ACL but the dst branch doesn't
because the dst branch may natively un-support it or temporary
un-support it due to "noacl" mount option. Of course, the dst branch fs
may NOT return an error even if the XATTR is not supported. It is
totally up to the branch fs.

Anyway when the aufs internal copy-up gets an error from the dst branch
fs, then aufs tries removing the just copied entry and returns the error
to the userspace. The worst case of this situation will be all copy-up
will fail.

For the copy-up operation, there two basic approaches.
- copy the specified XATTR only (by category above), and return the
  error unconditionally if it happens.
- copy all XATTR, and ignore the error on the specified category only.

In order to support XATTR and to implement the correct behaviour, aufs
chooses the latter approach and introduces some new branch attributes,
"icexsec", "icexsys", "icextr", "icexusr", and "icexoth".
They correspond to the XATTR namespaces (see above). Additionally, to be
convenient, "icex" is also provided which means all "icex*" attributes
are set (here the word "icex" stands for "ignore copy-error on XATTR").

The meaning of these attributes is to ignore the error from setting
XATTR on that branch.
Note that aufs tries copying all XATTR unconditionally, and ignores the
error from the dst branch according to the specified attributes.

Some XATTR may have its default value. The default value may come from
the parent dir or the environment. If the default value is set at the
file creating-time, it will be overwritten by copy-up.
Some contradiction may happen I am afraid.
Do we need another attribute to stop copying XATTR? I am unsure. For
now, aufs implements the branch attributes to ignore the error.<|MERGE_RESOLUTION|>--- conflicted
+++ resolved
@@ -1,6 +1,5 @@
 
-<<<<<<< HEAD
-# Copyright (C) 2014-2020 Junjiro R. Okajima
+# Copyright (C) 2014-2021 Junjiro R. Okajima
 #
 # This program is free software; you can redistribute it and/or modify
 # it under the terms of the GNU General Public License as published by
@@ -16,9 +15,6 @@
 # along with this program; if not, write to the Free Software
 # Foundation, Inc., 51 Franklin St, Fifth Floor, Boston, MA  02110-1301  USA
 
-=======
-# Copyright (C) 2014-2021 Junjiro R. Okajima
->>>>>>> 3950b259
 
 Listing XATTR/EA and getting the value
 ----------------------------------------------------------------------

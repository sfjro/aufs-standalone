
<<<<<<< HEAD
# Copyright (C) 2010-2020 Junjiro R. Okajima
#
# This program is free software; you can redistribute it and/or modify
# it under the terms of the GNU General Public License as published by
# the Free Software Foundation; either version 2 of the License, or
# (at your option) any later version.
#
# This program is distributed in the hope that it will be useful,
# but WITHOUT ANY WARRANTY; without even the implied warranty of
# MERCHANTABILITY or FITNESS FOR A PARTICULAR PURPOSE.  See the
# GNU General Public License for more details.
#
# You should have received a copy of the GNU General Public License
# along with this program.  If not, see <http://www.gnu.org/licenses/>.
=======
# Copyright (C) 2010-2021 Junjiro R. Okajima
>>>>>>> 3950b259

Dynamically customizable FS operations
----------------------------------------------------------------------
Generally FS operations (struct inode_operations, struct
address_space_operations, struct file_operations, etc.) are defined as
"static const", but it never means that FS have only one set of
operation. Some FS have multiple sets of them. For instance, ext2 has
three sets, one for XIP, for NOBH, and for normal.
Since aufs overrides and redirects these operations, sometimes aufs has
to change its behaviour according to the branch FS type. More importantly
VFS acts differently if a function (member in the struct) is set or
not. It means aufs should have several sets of operations and select one
among them according to the branch FS definition.

In order to solve this problem and not to affect the behaviour of VFS,
aufs defines these operations dynamically. For instance, aufs defines
dummy direct_IO function for struct address_space_operations, but it may
not be set to the address_space_operations actually. When the branch FS
doesn't have it, aufs doesn't set it to its address_space_operations
while the function definition itself is still alive. So the behaviour
itself will not change, and it will return an error when direct_IO is
not set.

The lifetime of these dynamically generated operation object is
maintained by aufs branch object. When the branch is removed from aufs,
the reference counter of the object is decremented. When it reaches
zero, the dynamically generated operation object will be freed.

This approach is designed to support AIO (io_submit), Direct I/O and
XIP (DAX) mainly.
Currently this approach is applied to address_space_operations for
regular files only.<|MERGE_RESOLUTION|>--- conflicted
+++ resolved
@@ -1,6 +1,5 @@
 
-<<<<<<< HEAD
-# Copyright (C) 2010-2020 Junjiro R. Okajima
+# Copyright (C) 2010-2021 Junjiro R. Okajima
 #
 # This program is free software; you can redistribute it and/or modify
 # it under the terms of the GNU General Public License as published by
@@ -14,9 +13,6 @@
 #
 # You should have received a copy of the GNU General Public License
 # along with this program.  If not, see <http://www.gnu.org/licenses/>.
-=======
-# Copyright (C) 2010-2021 Junjiro R. Okajima
->>>>>>> 3950b259
 
 Dynamically customizable FS operations
 ----------------------------------------------------------------------

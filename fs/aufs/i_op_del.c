// SPDX-License-Identifier: GPL-2.0
/*
 * Copyright (C) 2005-2021 Junjiro R. Okajima
 */

/*
 * inode operations (del entry)
 */

#include <linux/iversion.h>
#include "aufs.h"

/*
 * decide if a new whiteout for @dentry is necessary or not.
 * when it is necessary, prepare the parent dir for the upper branch whose
 * branch index is @bcpup for creation. the actual creation of the whiteout will
 * be done by caller.
 * return value:
 * 0: wh is unnecessary
 * plus: wh is necessary
 * minus: error
 */
int au_wr_dir_need_wh(struct dentry *dentry, int isdir, aufs_bindex_t *bcpup)
{
	int need_wh, err;
	aufs_bindex_t btop;
	struct super_block *sb;

	sb = dentry->d_sb;
	btop = au_dbtop(dentry);
	if (*bcpup < 0) {
		*bcpup = btop;
		if (au_test_ro(sb, btop, d_inode(dentry))) {
			err = AuWbrCopyup(au_sbi(sb), dentry);
			*bcpup = err;
			if (unlikely(err < 0))
				goto out;
		}
	} else
		AuDebugOn(btop < *bcpup
			  || au_test_ro(sb, *bcpup, d_inode(dentry)));
	AuDbg("bcpup %d, btop %d\n", *bcpup, btop);

	if (*bcpup != btop) {
		err = au_cpup_dirs(dentry, *bcpup);
		if (unlikely(err))
			goto out;
		need_wh = 1;
	} else {
		struct au_dinfo *dinfo, *tmp;

		need_wh = -ENOMEM;
		dinfo = au_di(dentry);
		tmp = au_di_alloc(sb, AuLsc_DI_TMP);
		if (tmp) {
			au_di_cp(tmp, dinfo);
			au_di_swap(tmp, dinfo);
			/* returns the number of positive dentries */
			need_wh = au_lkup_dentry(dentry, btop + 1,
						 /* AuLkup_IGNORE_PERM */ 0);
			au_di_swap(tmp, dinfo);
			au_rw_write_unlock(&tmp->di_rwsem);
			au_di_free(tmp);
		}
	}
	AuDbg("need_wh %d\n", need_wh);
	err = need_wh;

out:
	return err;
}

/*
 * simple tests for the del-entry operations.
 * following the checks in vfs, plus the parent-child relationship.
 */
int au_may_del(struct dentry *dentry, aufs_bindex_t bindex,
	       struct dentry *h_parent, int isdir)
{
	int err;
	umode_t h_mode;
	struct dentry *h_dentry, *h_latest;
	struct inode *h_inode;
<<<<<<< HEAD
	struct user_namespace *h_userns;
=======
	struct path h_ppath;
	struct super_block *sb;
	struct au_branch *br;
>>>>>>> 44fd1f99

	h_dentry = au_h_dptr(dentry, bindex);
	if (d_really_is_positive(dentry)) {
		err = -ENOENT;
		if (unlikely(d_is_negative(h_dentry)))
			goto out;
		h_inode = d_inode(h_dentry);
		if (unlikely(!h_inode->i_nlink))
			goto out;

		h_mode = h_inode->i_mode;
		if (!isdir) {
			err = -EISDIR;
			if (unlikely(S_ISDIR(h_mode)))
				goto out;
		} else if (unlikely(!S_ISDIR(h_mode))) {
			err = -ENOTDIR;
			goto out;
		}
	} else {
		/* rename(2) case */
		err = -EIO;
		if (unlikely(d_is_positive(h_dentry)))
			goto out;
	}

	err = -ENOENT;
	/* expected parent dir is locked */
	if (unlikely(h_parent != h_dentry->d_parent))
		goto out;
	err = 0;

	/*
	 * rmdir a dir may break the consistency on some filesystem.
	 * let's try heavy test.
	 */
	err = -EACCES;
<<<<<<< HEAD
	h_userns = au_sbr_userns(dentry->d_sb, bindex);
	if (unlikely(!au_opt_test(au_mntflags(dentry->d_sb), DIRPERM1)
		     && au_test_h_perm(h_userns, d_inode(h_parent),
				       MAY_EXEC | MAY_WRITE)))
		goto out;

	h_latest = au_sio_lkup_one(h_userns, &dentry->d_name, h_parent);
=======
	sb = dentry->d_sb;
	br = au_sbr(sb, bindex);
	if (unlikely(!au_opt_test(au_mntflags(sb), DIRPERM1)
		     && au_test_h_perm(d_inode(h_parent),
				       MAY_EXEC | MAY_WRITE)))
		goto out;

	h_ppath.dentry = h_parent;
	h_ppath.mnt = au_br_mnt(br);
	h_latest = au_sio_lkup_one(&dentry->d_name, &h_ppath);
>>>>>>> 44fd1f99
	err = -EIO;
	if (IS_ERR(h_latest))
		goto out;
	if (h_latest == h_dentry)
		err = 0;
	dput(h_latest);

out:
	return err;
}

/*
 * decide the branch where we operate for @dentry. the branch index will be set
 * @rbcpup. after deciding it, 'pin' it and store the timestamps of the parent
 * dir for reverting.
 * when a new whiteout is necessary, create it.
 */
static struct dentry*
lock_hdir_create_wh(struct dentry *dentry, int isdir, aufs_bindex_t *rbcpup,
		    struct au_dtime *dt, struct au_pin *pin)
{
	struct dentry *wh_dentry;
	struct super_block *sb;
	struct path h_path;
	int err, need_wh;
	unsigned int udba;
	aufs_bindex_t bcpup;

	need_wh = au_wr_dir_need_wh(dentry, isdir, rbcpup);
	wh_dentry = ERR_PTR(need_wh);
	if (unlikely(need_wh < 0))
		goto out;

	sb = dentry->d_sb;
	udba = au_opt_udba(sb);
	bcpup = *rbcpup;
	err = au_pin(pin, dentry, bcpup, udba,
		     AuPin_DI_LOCKED | AuPin_MNT_WRITE);
	wh_dentry = ERR_PTR(err);
	if (unlikely(err))
		goto out;

	h_path.dentry = au_pinned_h_parent(pin);
	if (udba != AuOpt_UDBA_NONE
	    && au_dbtop(dentry) == bcpup) {
		err = au_may_del(dentry, bcpup, h_path.dentry, isdir);
		wh_dentry = ERR_PTR(err);
		if (unlikely(err))
			goto out_unpin;
	}

	h_path.mnt = au_sbr_mnt(sb, bcpup);
	au_dtime_store(dt, au_pinned_parent(pin), &h_path);
	wh_dentry = NULL;
	if (!need_wh)
		goto out; /* success, no need to create whiteout */

	wh_dentry = au_wh_create(dentry, bcpup, h_path.dentry);
	if (IS_ERR(wh_dentry))
		goto out_unpin;

	/* returns with the parent is locked and wh_dentry is dget-ed */
	goto out; /* success */

out_unpin:
	au_unpin(pin);
out:
	return wh_dentry;
}

/*
 * when removing a dir, rename it to a unique temporary whiteout-ed name first
 * in order to be revertible and save time for removing many child whiteouts
 * under the dir.
 * returns 1 when there are too many child whiteout and caller should remove
 * them asynchronously. returns 0 when the number of children is enough small to
 * remove now or the branch fs is a remote fs.
 * otherwise return an error.
 */
static int renwh_and_rmdir(struct dentry *dentry, aufs_bindex_t bindex,
			   struct au_nhash *whlist, struct inode *dir)
{
	int rmdir_later, err, dirwh;
	struct dentry *h_dentry;
	struct super_block *sb;
	struct inode *inode;

	sb = dentry->d_sb;
	SiMustAnyLock(sb);
	h_dentry = au_h_dptr(dentry, bindex);
	err = au_whtmp_ren(h_dentry, au_sbr(sb, bindex));
	if (unlikely(err))
		goto out;

	/* stop monitoring */
	inode = d_inode(dentry);
	au_hn_free(au_hi(inode, bindex));

	if (!au_test_fs_remote(h_dentry->d_sb)) {
		dirwh = au_sbi(sb)->si_dirwh;
		rmdir_later = (dirwh <= 1);
		if (!rmdir_later)
			rmdir_later = au_nhash_test_longer_wh(whlist, bindex,
							      dirwh);
		if (rmdir_later)
			return rmdir_later;
	}

	err = au_whtmp_rmdir(dir, bindex, h_dentry, whlist);
	if (unlikely(err)) {
		AuIOErr("rmdir %pd, b%d failed, %d. ignored\n",
			h_dentry, bindex, err);
		err = 0;
	}

out:
	AuTraceErr(err);
	return err;
}

/*
 * final procedure for deleting a entry.
 * maintain dentry and iattr.
 */
static void epilog(struct inode *dir, struct dentry *dentry,
		   aufs_bindex_t bindex)
{
	struct inode *inode;

	inode = d_inode(dentry);
	d_drop(dentry);
	inode->i_ctime = dir->i_ctime;

	au_dir_ts(dir, bindex);
	inode_inc_iversion(dir);
}

/*
 * when an error happened, remove the created whiteout and revert everything.
 */
static int do_revert(int err, struct inode *dir, aufs_bindex_t bindex,
		     aufs_bindex_t bwh, struct dentry *wh_dentry,
		     struct dentry *dentry, struct au_dtime *dt)
{
	int rerr;
	struct path h_path = {
		.dentry	= wh_dentry,
		.mnt	= au_sbr_mnt(dir->i_sb, bindex)
	};

	rerr = au_wh_unlink_dentry(au_h_iptr(dir, bindex), &h_path, dentry);
	if (!rerr) {
		au_set_dbwh(dentry, bwh);
		au_dtime_revert(dt);
		return 0;
	}

	AuIOErr("%pd reverting whiteout failed(%d, %d)\n", dentry, err, rerr);
	return -EIO;
}

/* ---------------------------------------------------------------------- */

int aufs_unlink(struct inode *dir, struct dentry *dentry)
{
	int err;
	aufs_bindex_t bwh, bindex, btop;
	struct inode *inode, *h_dir, *delegated;
	struct dentry *parent, *wh_dentry;
	/* to reduce stack size */
	struct {
		struct au_dtime dt;
		struct au_pin pin;
		struct path h_path;
	} *a;

	IMustLock(dir);

	err = -ENOMEM;
	a = kmalloc(sizeof(*a), GFP_NOFS);
	if (unlikely(!a))
		goto out;

	err = aufs_read_lock(dentry, AuLock_DW | AuLock_GEN);
	if (unlikely(err))
		goto out_free;
	err = au_d_hashed_positive(dentry);
	if (unlikely(err))
		goto out_unlock;
	inode = d_inode(dentry);
	IMustLock(inode);
	err = -EISDIR;
	if (unlikely(d_is_dir(dentry)))
		goto out_unlock; /* possible? */

	btop = au_dbtop(dentry);
	bwh = au_dbwh(dentry);
	bindex = -1;
	parent = dentry->d_parent; /* dir inode is locked */
	di_write_lock_parent(parent);
	wh_dentry = lock_hdir_create_wh(dentry, /*isdir*/0, &bindex, &a->dt,
					&a->pin);
	err = PTR_ERR(wh_dentry);
	if (IS_ERR(wh_dentry))
		goto out_parent;

	a->h_path.mnt = au_sbr_mnt(dentry->d_sb, btop);
	a->h_path.dentry = au_h_dptr(dentry, btop);
	dget(a->h_path.dentry);
	if (bindex == btop) {
		h_dir = au_pinned_h_dir(&a->pin);
		delegated = NULL;
		err = vfsub_unlink(h_dir, &a->h_path, &delegated, /*force*/0);
		if (unlikely(err == -EWOULDBLOCK)) {
			pr_warn("cannot retry for NFSv4 delegation"
				" for an internal unlink\n");
			iput(delegated);
		}
	} else {
		/* dir inode is locked */
		h_dir = d_inode(wh_dentry->d_parent);
		IMustLock(h_dir);
		err = 0;
	}

	if (!err) {
		vfsub_drop_nlink(inode);
		epilog(dir, dentry, bindex);

		/* update target timestamps */
		if (bindex == btop) {
			vfsub_update_h_iattr(&a->h_path, /*did*/NULL);
			/*ignore*/
			inode->i_ctime = d_inode(a->h_path.dentry)->i_ctime;
		} else
			/* todo: this timestamp may be reverted later */
			inode->i_ctime = h_dir->i_ctime;
		goto out_unpin; /* success */
	}

	/* revert */
	if (wh_dentry) {
		int rerr;

		rerr = do_revert(err, dir, bindex, bwh, wh_dentry, dentry,
				 &a->dt);
		if (rerr)
			err = rerr;
	}

out_unpin:
	au_unpin(&a->pin);
	dput(wh_dentry);
	dput(a->h_path.dentry);
out_parent:
	di_write_unlock(parent);
out_unlock:
	aufs_read_unlock(dentry, AuLock_DW);
out_free:
	au_kfree_rcu(a);
out:
	return err;
}

int aufs_rmdir(struct inode *dir, struct dentry *dentry)
{
	int err, rmdir_later;
	aufs_bindex_t bwh, bindex, btop;
	struct inode *inode;
	struct dentry *parent, *wh_dentry, *h_dentry;
	struct au_whtmp_rmdir *args;
	/* to reduce stack size */
	struct {
		struct au_dtime dt;
		struct au_pin pin;
	} *a;

	IMustLock(dir);

	err = -ENOMEM;
	a = kmalloc(sizeof(*a), GFP_NOFS);
	if (unlikely(!a))
		goto out;

	err = aufs_read_lock(dentry, AuLock_DW | AuLock_FLUSH | AuLock_GEN);
	if (unlikely(err))
		goto out_free;
	err = au_alive_dir(dentry);
	if (unlikely(err))
		goto out_unlock;
	inode = d_inode(dentry);
	IMustLock(inode);
	err = -ENOTDIR;
	if (unlikely(!d_is_dir(dentry)))
		goto out_unlock; /* possible? */

	err = -ENOMEM;
	args = au_whtmp_rmdir_alloc(dir->i_sb, GFP_NOFS);
	if (unlikely(!args))
		goto out_unlock;

	parent = dentry->d_parent; /* dir inode is locked */
	di_write_lock_parent(parent);
	err = au_test_empty(dentry, &args->whlist);
	if (unlikely(err))
		goto out_parent;

	btop = au_dbtop(dentry);
	bwh = au_dbwh(dentry);
	bindex = -1;
	wh_dentry = lock_hdir_create_wh(dentry, /*isdir*/1, &bindex, &a->dt,
					&a->pin);
	err = PTR_ERR(wh_dentry);
	if (IS_ERR(wh_dentry))
		goto out_parent;

	h_dentry = au_h_dptr(dentry, btop);
	dget(h_dentry);
	rmdir_later = 0;
	if (bindex == btop) {
		err = renwh_and_rmdir(dentry, btop, &args->whlist, dir);
		if (err > 0) {
			rmdir_later = err;
			err = 0;
		}
	} else {
		/* stop monitoring */
		au_hn_free(au_hi(inode, btop));

		/* dir inode is locked */
		IMustLock(d_inode(wh_dentry->d_parent));
		err = 0;
	}

	if (!err) {
		vfsub_dead_dir(inode);
		au_set_dbdiropq(dentry, -1);
		epilog(dir, dentry, bindex);

		if (rmdir_later) {
			au_whtmp_kick_rmdir(dir, btop, h_dentry, args);
			args = NULL;
		}

		goto out_unpin; /* success */
	}

	/* revert */
	AuLabel(revert);
	if (wh_dentry) {
		int rerr;

		rerr = do_revert(err, dir, bindex, bwh, wh_dentry, dentry,
				 &a->dt);
		if (rerr)
			err = rerr;
	}

out_unpin:
	au_unpin(&a->pin);
	dput(wh_dentry);
	dput(h_dentry);
out_parent:
	di_write_unlock(parent);
	if (args)
		au_whtmp_rmdir_free(args);
out_unlock:
	aufs_read_unlock(dentry, AuLock_DW);
out_free:
	au_kfree_rcu(a);
out:
	AuTraceErr(err);
	return err;
}<|MERGE_RESOLUTION|>--- conflicted
+++ resolved
@@ -81,13 +81,10 @@
 	umode_t h_mode;
 	struct dentry *h_dentry, *h_latest;
 	struct inode *h_inode;
-<<<<<<< HEAD
-	struct user_namespace *h_userns;
-=======
 	struct path h_ppath;
 	struct super_block *sb;
 	struct au_branch *br;
->>>>>>> 44fd1f99
+	struct user_namespace *h_userns;
 
 	h_dentry = au_h_dptr(dentry, bindex);
 	if (d_really_is_positive(dentry)) {
@@ -125,26 +122,17 @@
 	 * let's try heavy test.
 	 */
 	err = -EACCES;
-<<<<<<< HEAD
-	h_userns = au_sbr_userns(dentry->d_sb, bindex);
-	if (unlikely(!au_opt_test(au_mntflags(dentry->d_sb), DIRPERM1)
+	sb = dentry->d_sb;
+	br = au_sbr(sb, bindex);
+	h_userns = au_sbr_userns(sb, bindex);
+	if (unlikely(!au_opt_test(au_mntflags(sb), DIRPERM1)
 		     && au_test_h_perm(h_userns, d_inode(h_parent),
 				       MAY_EXEC | MAY_WRITE)))
 		goto out;
 
-	h_latest = au_sio_lkup_one(h_userns, &dentry->d_name, h_parent);
-=======
-	sb = dentry->d_sb;
-	br = au_sbr(sb, bindex);
-	if (unlikely(!au_opt_test(au_mntflags(sb), DIRPERM1)
-		     && au_test_h_perm(d_inode(h_parent),
-				       MAY_EXEC | MAY_WRITE)))
-		goto out;
-
 	h_ppath.dentry = h_parent;
 	h_ppath.mnt = au_br_mnt(br);
-	h_latest = au_sio_lkup_one(&dentry->d_name, &h_ppath);
->>>>>>> 44fd1f99
+	h_latest = au_sio_lkup_one(h_userns, &dentry->d_name, &h_ppath);
 	err = -EIO;
 	if (IS_ERR(h_latest))
 		goto out;

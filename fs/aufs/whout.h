/* SPDX-License-Identifier: GPL-2.0 */
/*
 * Copyright (C) 2005-2021 Junjiro R. Okajima
 */

/*
 * whiteout for logical deletion and opaque directory
 */

#ifndef __AUFS_WHOUT_H__
#define __AUFS_WHOUT_H__

#ifdef __KERNEL__

#include "dir.h"

/* whout.c */
int au_wh_name_alloc(struct qstr *wh, const struct qstr *name);
<<<<<<< HEAD
int au_wh_test(struct user_namespace *h_userns, struct dentry *h_parent,
	       struct qstr *wh_name, int try_sio);
int au_diropq_test(struct user_namespace *h_userns, struct dentry *h_dentry);
=======
int au_wh_test(struct path *h_ppath, struct qstr *wh_name, int try_sio);
int au_diropq_test(struct path *h_path);
>>>>>>> 4353eb96
struct au_branch;
struct dentry *au_whtmp_lkup(struct dentry *h_parent, struct au_branch *br,
			     struct qstr *prefix);
int au_whtmp_ren(struct dentry *h_dentry, struct au_branch *br);
int au_wh_unlink_dentry(struct inode *h_dir, struct path *h_path,
			struct dentry *dentry);
int au_wh_init(struct au_branch *br, struct super_block *sb);

/* diropq flags */
#define AuDiropq_CREATE	1
#define au_ftest_diropq(flags, name)	((flags) & AuDiropq_##name)
#define au_fset_diropq(flags, name) \
	do { (flags) |= AuDiropq_##name; } while (0)
#define au_fclr_diropq(flags, name) \
	do { (flags) &= ~AuDiropq_##name; } while (0)

struct dentry *au_diropq_sio(struct dentry *dentry, aufs_bindex_t bindex,
			     unsigned int flags);
struct dentry *au_wh_lkup(struct dentry *h_parent, struct qstr *base_name,
			  struct au_branch *br);
struct dentry *au_wh_create(struct dentry *dentry, aufs_bindex_t bindex,
			    struct dentry *h_parent);

/* real rmdir for the whiteout-ed dir */
struct au_whtmp_rmdir {
	struct inode *dir;
	struct au_branch *br;
	struct dentry *wh_dentry;
	struct au_nhash whlist;
};

struct au_whtmp_rmdir *au_whtmp_rmdir_alloc(struct super_block *sb, gfp_t gfp);
void au_whtmp_rmdir_free(struct au_whtmp_rmdir *whtmp);
int au_whtmp_rmdir(struct inode *dir, aufs_bindex_t bindex,
		   struct dentry *wh_dentry, struct au_nhash *whlist);
void au_whtmp_kick_rmdir(struct inode *dir, aufs_bindex_t bindex,
			 struct dentry *wh_dentry, struct au_whtmp_rmdir *args);

/* ---------------------------------------------------------------------- */

static inline struct dentry *au_diropq_create(struct dentry *dentry,
					      aufs_bindex_t bindex)
{
	return au_diropq_sio(dentry, bindex, AuDiropq_CREATE);
}

static inline int au_diropq_remove(struct dentry *dentry, aufs_bindex_t bindex)
{
	return PTR_ERR(au_diropq_sio(dentry, bindex, !AuDiropq_CREATE));
}

#endif /* __KERNEL__ */
#endif /* __AUFS_WHOUT_H__ */<|MERGE_RESOLUTION|>--- conflicted
+++ resolved
@@ -16,14 +16,9 @@
 
 /* whout.c */
 int au_wh_name_alloc(struct qstr *wh, const struct qstr *name);
-<<<<<<< HEAD
-int au_wh_test(struct user_namespace *h_userns, struct dentry *h_parent,
+int au_wh_test(struct user_namespace *h_userns, struct path *h_ppath,
 	       struct qstr *wh_name, int try_sio);
-int au_diropq_test(struct user_namespace *h_userns, struct dentry *h_dentry);
-=======
-int au_wh_test(struct path *h_ppath, struct qstr *wh_name, int try_sio);
-int au_diropq_test(struct path *h_path);
->>>>>>> 4353eb96
+int au_diropq_test(struct user_namespace *h_userns, struct path *h_path);
 struct au_branch;
 struct dentry *au_whtmp_lkup(struct dentry *h_parent, struct au_branch *br,
 			     struct qstr *prefix);

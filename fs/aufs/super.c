--- conflicted
+++ resolved
@@ -859,17 +859,12 @@
 struct file_system_type aufs_fs_type = {
 	.name		= AUFS_FSTYPE,
 	/* a race between rename and others */
-<<<<<<< HEAD
 	.fs_flags	= FS_RENAME_DOES_D_MOVE
 				/* untested */
 				/*| FS_ALLOW_IDMAP*/
 				,
-	.mount		= aufs_mount,
-=======
-	.fs_flags	= FS_RENAME_DOES_D_MOVE,
 	.init_fs_context = aufs_fsctx_init,
 	.parameters	= aufs_fsctx_paramspec,
->>>>>>> 7ed59274
 	.kill_sb	= aufs_kill_sb,
 	/* no need to __module_get() and module_put(). */
 	.owner		= THIS_MODULE,

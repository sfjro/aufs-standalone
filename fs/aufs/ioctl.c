// SPDX-License-Identifier: GPL-2.0
/*
<<<<<<< HEAD
 * Copyright (C) 2005-2019 Junjiro R. Okajima
 *
 * This program, aufs is free software; you can redistribute it and/or modify
 * it under the terms of the GNU General Public License as published by
 * the Free Software Foundation; either version 2 of the License, or
 * (at your option) any later version.
 *
 * This program is distributed in the hope that it will be useful,
 * but WITHOUT ANY WARRANTY; without even the implied warranty of
 * MERCHANTABILITY or FITNESS FOR A PARTICULAR PURPOSE.  See the
 * GNU General Public License for more details.
 *
 * You should have received a copy of the GNU General Public License
 * along with this program.  If not, see <http://www.gnu.org/licenses/>.
=======
 * Copyright (C) 2005-2020 Junjiro R. Okajima
>>>>>>> e0e458ff
 */

/*
 * ioctl
 * plink-management and readdir in userspace.
 * assist the pathconf(3) wrapper library.
 * move-down
 * File-based Hierarchical Storage Management.
 */

#include <linux/compat.h>
#include <linux/file.h>
#include "aufs.h"

static int au_wbr_fd(struct path *path, struct aufs_wbr_fd __user *arg)
{
	int err, fd;
	aufs_bindex_t wbi, bindex, bbot;
	struct file *h_file;
	struct super_block *sb;
	struct dentry *root;
	struct au_branch *br;
	struct aufs_wbr_fd wbrfd = {
		.oflags	= au_dir_roflags,
		.brid	= -1
	};
	const int valid = O_RDONLY | O_NONBLOCK | O_LARGEFILE | O_DIRECTORY
		| O_NOATIME | O_CLOEXEC;

	AuDebugOn(wbrfd.oflags & ~valid);

	if (arg) {
		err = copy_from_user(&wbrfd, arg, sizeof(wbrfd));
		if (unlikely(err)) {
			err = -EFAULT;
			goto out;
		}

		err = -EINVAL;
		AuDbg("wbrfd{0%o, %d}\n", wbrfd.oflags, wbrfd.brid);
		wbrfd.oflags |= au_dir_roflags;
		AuDbg("0%o\n", wbrfd.oflags);
		if (unlikely(wbrfd.oflags & ~valid))
			goto out;
	}

	fd = get_unused_fd_flags(0);
	err = fd;
	if (unlikely(fd < 0))
		goto out;

	h_file = ERR_PTR(-EINVAL);
	wbi = 0;
	br = NULL;
	sb = path->dentry->d_sb;
	root = sb->s_root;
	aufs_read_lock(root, AuLock_IR);
	bbot = au_sbbot(sb);
	if (wbrfd.brid >= 0) {
		wbi = au_br_index(sb, wbrfd.brid);
		if (unlikely(wbi < 0 || wbi > bbot))
			goto out_unlock;
	}

	h_file = ERR_PTR(-ENOENT);
	br = au_sbr(sb, wbi);
	if (!au_br_writable(br->br_perm)) {
		if (arg)
			goto out_unlock;

		bindex = wbi + 1;
		wbi = -1;
		for (; bindex <= bbot; bindex++) {
			br = au_sbr(sb, bindex);
			if (au_br_writable(br->br_perm)) {
				wbi = bindex;
				br = au_sbr(sb, wbi);
				break;
			}
		}
	}
	AuDbg("wbi %d\n", wbi);
	if (wbi >= 0)
		h_file = au_h_open(root, wbi, wbrfd.oflags, NULL,
				   /*force_wr*/0);

out_unlock:
	aufs_read_unlock(root, AuLock_IR);
	err = PTR_ERR(h_file);
	if (IS_ERR(h_file))
		goto out_fd;

	au_lcnt_dec(&br->br_nfiles); /* cf. au_h_open() */
	fd_install(fd, h_file);
	err = fd;
	goto out; /* success */

out_fd:
	put_unused_fd(fd);
out:
	AuTraceErr(err);
	return err;
}

/* ---------------------------------------------------------------------- */

long aufs_ioctl_dir(struct file *file, unsigned int cmd, unsigned long arg)
{
	long err;
	struct dentry *dentry;

	switch (cmd) {
	case AUFS_CTL_RDU:
	case AUFS_CTL_RDU_INO:
		err = au_rdu_ioctl(file, cmd, arg);
		break;

	case AUFS_CTL_WBR_FD:
		err = au_wbr_fd(&file->f_path, (void __user *)arg);
		break;

	case AUFS_CTL_IBUSY:
		err = au_ibusy_ioctl(file, arg);
		break;

	case AUFS_CTL_BRINFO:
		err = au_brinfo_ioctl(file, arg);
		break;

	case AUFS_CTL_FHSM_FD:
		dentry = file->f_path.dentry;
		if (IS_ROOT(dentry))
			err = au_fhsm_fd(dentry->d_sb, arg);
		else
			err = -ENOTTY;
		break;

	default:
		/* do not call the lower */
		AuDbg("0x%x\n", cmd);
		err = -ENOTTY;
	}

	AuTraceErr(err);
	return err;
}

long aufs_ioctl_nondir(struct file *file, unsigned int cmd, unsigned long arg)
{
	long err;

	switch (cmd) {
	case AUFS_CTL_MVDOWN:
		err = au_mvdown(file->f_path.dentry, (void __user *)arg);
		break;

	case AUFS_CTL_WBR_FD:
		err = au_wbr_fd(&file->f_path, (void __user *)arg);
		break;

	default:
		/* do not call the lower */
		AuDbg("0x%x\n", cmd);
		err = -ENOTTY;
	}

	AuTraceErr(err);
	return err;
}

#ifdef CONFIG_COMPAT
long aufs_compat_ioctl_dir(struct file *file, unsigned int cmd,
			   unsigned long arg)
{
	long err;

	switch (cmd) {
	case AUFS_CTL_RDU:
	case AUFS_CTL_RDU_INO:
		err = au_rdu_compat_ioctl(file, cmd, arg);
		break;

	case AUFS_CTL_IBUSY:
		err = au_ibusy_compat_ioctl(file, arg);
		break;

	case AUFS_CTL_BRINFO:
		err = au_brinfo_compat_ioctl(file, arg);
		break;

	default:
		err = aufs_ioctl_dir(file, cmd, arg);
	}

	AuTraceErr(err);
	return err;
}

long aufs_compat_ioctl_nondir(struct file *file, unsigned int cmd,
			      unsigned long arg)
{
	return aufs_ioctl_nondir(file, cmd, (unsigned long)compat_ptr(arg));
}
#endif<|MERGE_RESOLUTION|>--- conflicted
+++ resolved
@@ -1,7 +1,6 @@
 // SPDX-License-Identifier: GPL-2.0
 /*
-<<<<<<< HEAD
- * Copyright (C) 2005-2019 Junjiro R. Okajima
+ * Copyright (C) 2005-2020 Junjiro R. Okajima
  *
  * This program, aufs is free software; you can redistribute it and/or modify
  * it under the terms of the GNU General Public License as published by
@@ -15,9 +14,6 @@
  *
  * You should have received a copy of the GNU General Public License
  * along with this program.  If not, see <http://www.gnu.org/licenses/>.
-=======
- * Copyright (C) 2005-2020 Junjiro R. Okajima
->>>>>>> e0e458ff
  */
 
 /*

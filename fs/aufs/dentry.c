// SPDX-License-Identifier: GPL-2.0
/*
 * Copyright (C) 2005-2021 Junjiro R. Okajima
 */

/*
 * lookup and dentry operations
 */

#include <linux/iversion.h>
#include <linux/namei.h>
#include "aufs.h"

/*
 * returns positive/negative dentry, NULL or an error.
 * NULL means whiteout-ed or not-found.
 */
static struct dentry*
au_do_lookup(struct dentry *h_parent, struct dentry *dentry,
	     aufs_bindex_t bindex, struct au_do_lookup_args *args)
{
	struct dentry *h_dentry;
	struct inode *h_inode;
	struct au_branch *br;
<<<<<<< HEAD
	struct user_namespace *h_userns;
=======
	struct path h_path;
>>>>>>> 44fd1f99
	int wh_found, opq;
	unsigned char wh_able;
	const unsigned char allow_neg = !!au_ftest_lkup(args->flags, ALLOW_NEG);
	const unsigned char ignore_perm = !!au_ftest_lkup(args->flags,
							  IGNORE_PERM);

	wh_found = 0;
	br = au_sbr(dentry->d_sb, bindex);
<<<<<<< HEAD
	h_userns = au_br_userns(br);
	wh_able = !!au_br_whable(br->br_perm);
	if (wh_able)
		wh_found = au_wh_test(h_userns, h_parent, &args->whname,
				      ignore_perm);
=======
	h_path.dentry = h_parent;
	h_path.mnt = au_br_mnt(br);
	wh_able = !!au_br_whable(br->br_perm);
	if (wh_able)
		wh_found = au_wh_test(&h_path, &args->whname, ignore_perm);
>>>>>>> 44fd1f99
	h_dentry = ERR_PTR(wh_found);
	if (!wh_found)
		goto real_lookup;
	if (unlikely(wh_found < 0))
		goto out;

	/* We found a whiteout */
	/* au_set_dbbot(dentry, bindex); */
	au_set_dbwh(dentry, bindex);
	if (!allow_neg)
		return NULL; /* success */

real_lookup:
	if (!ignore_perm)
		h_dentry = vfsub_lkup_one(args->name, &h_path);
	else
<<<<<<< HEAD
		h_dentry = au_sio_lkup_one(h_userns, args->name, h_parent);
=======
		h_dentry = au_sio_lkup_one(args->name, &h_path);
>>>>>>> 44fd1f99
	if (IS_ERR(h_dentry)) {
		if (PTR_ERR(h_dentry) == -ENAMETOOLONG
		    && !allow_neg)
			h_dentry = NULL;
		goto out;
	}

	h_inode = d_inode(h_dentry);
	if (d_is_negative(h_dentry)) {
		if (!allow_neg)
			goto out_neg;
	} else if (wh_found
		   || (args->type && args->type != (h_inode->i_mode & S_IFMT)))
		goto out_neg;
	else if (au_ftest_lkup(args->flags, DIRREN)
		 /* && h_inode */
		 && !au_dr_lkup_h_ino(args, bindex, h_inode->i_ino)) {
		AuDbg("b%d %pd ignored hi%llu\n", bindex, h_dentry,
		      (unsigned long long)h_inode->i_ino);
		goto out_neg;
	}

	if (au_dbbot(dentry) <= bindex)
		au_set_dbbot(dentry, bindex);
	if (au_dbtop(dentry) < 0 || bindex < au_dbtop(dentry))
		au_set_dbtop(dentry, bindex);
	au_set_h_dptr(dentry, bindex, h_dentry);

	if (!d_is_dir(h_dentry)
	    || !wh_able
	    || (d_really_is_positive(dentry) && !d_is_dir(dentry)))
		goto out; /* success */

	h_path.dentry = h_dentry;
	inode_lock_shared_nested(h_inode, AuLsc_I_CHILD);
<<<<<<< HEAD
	opq = au_diropq_test(h_userns, h_dentry);
=======
	opq = au_diropq_test(&h_path);
>>>>>>> 44fd1f99
	inode_unlock_shared(h_inode);
	if (opq > 0)
		au_set_dbdiropq(dentry, bindex);
	else if (unlikely(opq < 0)) {
		au_set_h_dptr(dentry, bindex, NULL);
		h_dentry = ERR_PTR(opq);
	}
	goto out;

out_neg:
	dput(h_dentry);
	h_dentry = NULL;
out:
	return h_dentry;
}

static int au_test_shwh(struct super_block *sb, const struct qstr *name)
{
	if (unlikely(!au_opt_test(au_mntflags(sb), SHWH)
		     && !strncmp(name->name, AUFS_WH_PFX, AUFS_WH_PFX_LEN)))
		return -EPERM;
	return 0;
}

/*
 * returns the number of lower positive dentries,
 * otherwise an error.
 * can be called at unlinking with @type is zero.
 */
int au_lkup_dentry(struct dentry *dentry, aufs_bindex_t btop,
		   unsigned int flags)
{
	int npositive, err;
	aufs_bindex_t bindex, btail, bdiropq;
	unsigned char isdir, dirperm1, dirren;
	struct au_do_lookup_args args = {
		.flags		= flags,
		.name		= &dentry->d_name
	};
	struct dentry *parent;
	struct super_block *sb;

	sb = dentry->d_sb;
	err = au_test_shwh(sb, args.name);
	if (unlikely(err))
		goto out;

	err = au_wh_name_alloc(&args.whname, args.name);
	if (unlikely(err))
		goto out;

	isdir = !!d_is_dir(dentry);
	dirperm1 = !!au_opt_test(au_mntflags(sb), DIRPERM1);
	dirren = !!au_opt_test(au_mntflags(sb), DIRREN);
	if (dirren)
		au_fset_lkup(args.flags, DIRREN);

	npositive = 0;
	parent = dget_parent(dentry);
	btail = au_dbtaildir(parent);
	for (bindex = btop; bindex <= btail; bindex++) {
		struct dentry *h_parent, *h_dentry;
		struct inode *h_inode, *h_dir;
		struct au_branch *br;

		h_dentry = au_h_dptr(dentry, bindex);
		if (h_dentry) {
			if (d_is_positive(h_dentry))
				npositive++;
			break;
		}
		h_parent = au_h_dptr(parent, bindex);
		if (!h_parent || !d_is_dir(h_parent))
			continue;

		if (dirren) {
			/* if the inum matches, then use the prepared name */
			err = au_dr_lkup_name(&args, bindex);
			if (unlikely(err))
				goto out_parent;
		}

		h_dir = d_inode(h_parent);
		inode_lock_shared_nested(h_dir, AuLsc_I_PARENT);
		h_dentry = au_do_lookup(h_parent, dentry, bindex, &args);
		inode_unlock_shared(h_dir);
		err = PTR_ERR(h_dentry);
		if (IS_ERR(h_dentry))
			goto out_parent;
		if (h_dentry)
			au_fclr_lkup(args.flags, ALLOW_NEG);
		if (dirperm1)
			au_fset_lkup(args.flags, IGNORE_PERM);

		if (au_dbwh(dentry) == bindex)
			break;
		if (!h_dentry)
			continue;
		if (d_is_negative(h_dentry))
			continue;
		h_inode = d_inode(h_dentry);
		npositive++;
		if (!args.type)
			args.type = h_inode->i_mode & S_IFMT;
		if (args.type != S_IFDIR)
			break;
		else if (isdir) {
			/* the type of lower may be different */
			bdiropq = au_dbdiropq(dentry);
			if (bdiropq >= 0 && bdiropq <= bindex)
				break;
		}
		br = au_sbr(sb, bindex);
		if (dirren
		    && au_dr_hino_test_add(&br->br_dirren, h_inode->i_ino,
					   /*add_ent*/NULL)) {
			/* prepare next name to lookup */
			err = au_dr_lkup(&args, dentry, bindex);
			if (unlikely(err))
				goto out_parent;
		}
	}

	if (npositive) {
		AuLabel(positive);
		au_update_dbtop(dentry);
	}
	err = npositive;
	if (unlikely(!au_opt_test(au_mntflags(sb), UDBA_NONE)
		     && au_dbtop(dentry) < 0)) {
		err = -EIO;
		AuIOErr("both of real entry and whiteout found, %pd, err %d\n",
			dentry, err);
	}

out_parent:
	dput(parent);
	au_kfree_try_rcu(args.whname.name);
	if (dirren)
		au_dr_lkup_fin(&args);
out:
	return err;
}

<<<<<<< HEAD
struct dentry *au_sio_lkup_one(struct user_namespace *userns, struct qstr *name,
			       struct dentry *parent)
=======
struct dentry *au_sio_lkup_one(struct qstr *name, struct path *ppath)
>>>>>>> 44fd1f99
{
	struct dentry *dentry;
	int wkq_err;

<<<<<<< HEAD
	if (!au_test_h_perm_sio(userns, d_inode(parent), MAY_EXEC))
		dentry = vfsub_lkup_one(name, parent);
=======
	if (!au_test_h_perm_sio(d_inode(ppath->dentry), MAY_EXEC))
		dentry = vfsub_lkup_one(name, ppath);
>>>>>>> 44fd1f99
	else {
		struct vfsub_lkup_one_args args = {
			.errp	= &dentry,
			.name	= name,
			.ppath	= ppath
		};

		wkq_err = au_wkq_wait(vfsub_call_lkup_one, &args);
		if (unlikely(wkq_err))
			dentry = ERR_PTR(wkq_err);
	}

	return dentry;
}

/*
 * lookup @dentry on @bindex which should be negative.
 */
int au_lkup_neg(struct dentry *dentry, aufs_bindex_t bindex, int wh)
{
	int err;
	struct dentry *parent, *h_dentry;
	struct au_branch *br;
<<<<<<< HEAD
	struct user_namespace *h_userns;
=======
	struct path h_ppath;
>>>>>>> 44fd1f99

	parent = dget_parent(dentry);
	br = au_sbr(dentry->d_sb, bindex);
<<<<<<< HEAD
	h_userns = au_br_userns(br);
=======
	h_ppath.dentry = au_h_dptr(parent, bindex);
	h_ppath.mnt = au_br_mnt(br);
>>>>>>> 44fd1f99
	if (wh)
		h_dentry = au_whtmp_lkup(h_ppath.dentry, br, &dentry->d_name);
	else
<<<<<<< HEAD
		h_dentry = au_sio_lkup_one(h_userns, &dentry->d_name, h_parent);
=======
		h_dentry = au_sio_lkup_one(&dentry->d_name, &h_ppath);
>>>>>>> 44fd1f99
	err = PTR_ERR(h_dentry);
	if (IS_ERR(h_dentry))
		goto out;
	if (unlikely(d_is_positive(h_dentry))) {
		err = -EIO;
		AuIOErr("%pd should be negative on b%d.\n", h_dentry, bindex);
		dput(h_dentry);
		goto out;
	}

	err = 0;
	if (bindex < au_dbtop(dentry))
		au_set_dbtop(dentry, bindex);
	if (au_dbbot(dentry) < bindex)
		au_set_dbbot(dentry, bindex);
	au_set_h_dptr(dentry, bindex, h_dentry);

out:
	dput(parent);
	return err;
}

/* ---------------------------------------------------------------------- */

/* subset of struct inode */
struct au_iattr {
	unsigned long		i_ino;
	/* unsigned int		i_nlink; */
	kuid_t			i_uid;
	kgid_t			i_gid;
	u64			i_version;
/*
	loff_t			i_size;
	blkcnt_t		i_blocks;
*/
	umode_t			i_mode;
};

static void au_iattr_save(struct au_iattr *ia, struct inode *h_inode)
{
	ia->i_ino = h_inode->i_ino;
	/* ia->i_nlink = h_inode->i_nlink; */
	ia->i_uid = h_inode->i_uid;
	ia->i_gid = h_inode->i_gid;
	ia->i_version = inode_query_iversion(h_inode);
/*
	ia->i_size = h_inode->i_size;
	ia->i_blocks = h_inode->i_blocks;
*/
	ia->i_mode = (h_inode->i_mode & S_IFMT);
}

static int au_iattr_test(struct au_iattr *ia, struct inode *h_inode)
{
	return ia->i_ino != h_inode->i_ino
		/* || ia->i_nlink != h_inode->i_nlink */
		|| !uid_eq(ia->i_uid, h_inode->i_uid)
		|| !gid_eq(ia->i_gid, h_inode->i_gid)
		|| !inode_eq_iversion(h_inode, ia->i_version)
/*
		|| ia->i_size != h_inode->i_size
		|| ia->i_blocks != h_inode->i_blocks
*/
		|| ia->i_mode != (h_inode->i_mode & S_IFMT);
}

static int au_h_verify_dentry(struct dentry *h_dentry, struct dentry *h_parent,
			      struct au_branch *br)
{
	int err;
	struct au_iattr ia;
	struct inode *h_inode;
	struct dentry *h_d;
	struct super_block *h_sb;
	struct path h_ppath;

	err = 0;
	memset(&ia, -1, sizeof(ia));
	h_sb = h_dentry->d_sb;
	h_inode = NULL;
	if (d_is_positive(h_dentry)) {
		h_inode = d_inode(h_dentry);
		au_iattr_save(&ia, h_inode);
	} else if (au_test_nfs(h_sb) || au_test_fuse(h_sb))
		/* nfs d_revalidate may return 0 for negative dentry */
		/* fuse d_revalidate always return 0 for negative dentry */
		goto out;

	/* main purpose is namei.c:cached_lookup() and d_revalidate */
	h_ppath.dentry = h_parent;
	h_ppath.mnt = au_br_mnt(br);
	h_d = vfsub_lkup_one(&h_dentry->d_name, &h_ppath);
	err = PTR_ERR(h_d);
	if (IS_ERR(h_d))
		goto out;

	err = 0;
	if (unlikely(h_d != h_dentry
		     || d_inode(h_d) != h_inode
		     || (h_inode && au_iattr_test(&ia, h_inode))))
		err = au_busy_or_stale();
	dput(h_d);

out:
	AuTraceErr(err);
	return err;
}

int au_h_verify(struct dentry *h_dentry, unsigned int udba, struct inode *h_dir,
		struct dentry *h_parent, struct au_branch *br)
{
	int err;

	err = 0;
	if (udba == AuOpt_UDBA_REVAL
	    && !au_test_fs_remote(h_dentry->d_sb)) {
		IMustLock(h_dir);
		err = (d_inode(h_dentry->d_parent) != h_dir);
	} else if (udba != AuOpt_UDBA_NONE)
		err = au_h_verify_dentry(h_dentry, h_parent, br);

	return err;
}

/* ---------------------------------------------------------------------- */

static int au_do_refresh_hdentry(struct dentry *dentry, struct dentry *parent)
{
	int err;
	aufs_bindex_t new_bindex, bindex, bbot, bwh, bdiropq;
	struct au_hdentry tmp, *p, *q;
	struct au_dinfo *dinfo;
	struct super_block *sb;

	DiMustWriteLock(dentry);

	sb = dentry->d_sb;
	dinfo = au_di(dentry);
	bbot = dinfo->di_bbot;
	bwh = dinfo->di_bwh;
	bdiropq = dinfo->di_bdiropq;
	bindex = dinfo->di_btop;
	p = au_hdentry(dinfo, bindex);
	for (; bindex <= bbot; bindex++, p++) {
		if (!p->hd_dentry)
			continue;

		new_bindex = au_br_index(sb, p->hd_id);
		if (new_bindex == bindex)
			continue;

		if (dinfo->di_bwh == bindex)
			bwh = new_bindex;
		if (dinfo->di_bdiropq == bindex)
			bdiropq = new_bindex;
		if (new_bindex < 0) {
			au_hdput(p);
			p->hd_dentry = NULL;
			continue;
		}

		/* swap two lower dentries, and loop again */
		q = au_hdentry(dinfo, new_bindex);
		tmp = *q;
		*q = *p;
		*p = tmp;
		if (tmp.hd_dentry) {
			bindex--;
			p--;
		}
	}

	dinfo->di_bwh = -1;
	if (bwh >= 0 && bwh <= au_sbbot(sb) && au_sbr_whable(sb, bwh))
		dinfo->di_bwh = bwh;

	dinfo->di_bdiropq = -1;
	if (bdiropq >= 0
	    && bdiropq <= au_sbbot(sb)
	    && au_sbr_whable(sb, bdiropq))
		dinfo->di_bdiropq = bdiropq;

	err = -EIO;
	dinfo->di_btop = -1;
	dinfo->di_bbot = -1;
	bbot = au_dbbot(parent);
	bindex = 0;
	p = au_hdentry(dinfo, bindex);
	for (; bindex <= bbot; bindex++, p++)
		if (p->hd_dentry) {
			dinfo->di_btop = bindex;
			break;
		}

	if (dinfo->di_btop >= 0) {
		bindex = bbot;
		p = au_hdentry(dinfo, bindex);
		for (; bindex >= 0; bindex--, p--)
			if (p->hd_dentry) {
				dinfo->di_bbot = bindex;
				err = 0;
				break;
			}
	}

	return err;
}

static void au_do_hide(struct dentry *dentry)
{
	struct inode *inode;

	if (d_really_is_positive(dentry)) {
		inode = d_inode(dentry);
		if (!d_is_dir(dentry)) {
			if (inode->i_nlink && !d_unhashed(dentry))
				drop_nlink(inode);
		} else {
			clear_nlink(inode);
			/* stop next lookup */
			inode->i_flags |= S_DEAD;
		}
		smp_mb(); /* necessary? */
	}
	d_drop(dentry);
}

static int au_hide_children(struct dentry *parent)
{
	int err, i, j, ndentry;
	struct au_dcsub_pages dpages;
	struct au_dpage *dpage;
	struct dentry *dentry;

	err = au_dpages_init(&dpages, GFP_NOFS);
	if (unlikely(err))
		goto out;
	err = au_dcsub_pages(&dpages, parent, NULL, NULL);
	if (unlikely(err))
		goto out_dpages;

	/* in reverse order */
	for (i = dpages.ndpage - 1; i >= 0; i--) {
		dpage = dpages.dpages + i;
		ndentry = dpage->ndentry;
		for (j = ndentry - 1; j >= 0; j--) {
			dentry = dpage->dentries[j];
			if (dentry != parent)
				au_do_hide(dentry);
		}
	}

out_dpages:
	au_dpages_free(&dpages);
out:
	return err;
}

static void au_hide(struct dentry *dentry)
{
	int err;

	AuDbgDentry(dentry);
	if (d_is_dir(dentry)) {
		/* shrink_dcache_parent(dentry); */
		err = au_hide_children(dentry);
		if (unlikely(err))
			AuIOErr("%pd, failed hiding children, ignored %d\n",
				dentry, err);
	}
	au_do_hide(dentry);
}

/*
 * By adding a dirty branch, a cached dentry may be affected in various ways.
 *
 * a dirty branch is added
 * - on the top of layers
 * - in the middle of layers
 * - to the bottom of layers
 *
 * on the added branch there exists
 * - a whiteout
 * - a diropq
 * - a same named entry
 *   + exist
 *     * negative --> positive
 *     * positive --> positive
 *	 - type is unchanged
 *	 - type is changed
 *   + doesn't exist
 *     * negative --> negative
 *     * positive --> negative (rejected by au_br_del() for non-dir case)
 * - none
 */
static int au_refresh_by_dinfo(struct dentry *dentry, struct au_dinfo *dinfo,
			       struct au_dinfo *tmp)
{
	int err;
	aufs_bindex_t bindex, bbot;
	struct {
		struct dentry *dentry;
		struct inode *inode;
		mode_t mode;
	} orig_h, tmp_h = {
		.dentry = NULL
	};
	struct au_hdentry *hd;
	struct inode *inode, *h_inode;
	struct dentry *h_dentry;

	err = 0;
	AuDebugOn(dinfo->di_btop < 0);
	orig_h.mode = 0;
	orig_h.dentry = au_hdentry(dinfo, dinfo->di_btop)->hd_dentry;
	orig_h.inode = NULL;
	if (d_is_positive(orig_h.dentry)) {
		orig_h.inode = d_inode(orig_h.dentry);
		orig_h.mode = orig_h.inode->i_mode & S_IFMT;
	}
	if (tmp->di_btop >= 0) {
		tmp_h.dentry = au_hdentry(tmp, tmp->di_btop)->hd_dentry;
		if (d_is_positive(tmp_h.dentry)) {
			tmp_h.inode = d_inode(tmp_h.dentry);
			tmp_h.mode = tmp_h.inode->i_mode & S_IFMT;
		}
	}

	inode = NULL;
	if (d_really_is_positive(dentry))
		inode = d_inode(dentry);
	if (!orig_h.inode) {
		AuDbg("negative originally\n");
		if (inode) {
			au_hide(dentry);
			goto out;
		}
		AuDebugOn(inode);
		AuDebugOn(dinfo->di_btop != dinfo->di_bbot);
		AuDebugOn(dinfo->di_bdiropq != -1);

		if (!tmp_h.inode) {
			AuDbg("negative --> negative\n");
			/* should have only one negative lower */
			if (tmp->di_btop >= 0
			    && tmp->di_btop < dinfo->di_btop) {
				AuDebugOn(tmp->di_btop != tmp->di_bbot);
				AuDebugOn(dinfo->di_btop != dinfo->di_bbot);
				au_set_h_dptr(dentry, dinfo->di_btop, NULL);
				au_di_cp(dinfo, tmp);
				hd = au_hdentry(tmp, tmp->di_btop);
				au_set_h_dptr(dentry, tmp->di_btop,
					      dget(hd->hd_dentry));
			}
			au_dbg_verify_dinode(dentry);
		} else {
			AuDbg("negative --> positive\n");
			/*
			 * similar to the behaviour of creating with bypassing
			 * aufs.
			 * unhash it in order to force an error in the
			 * succeeding create operation.
			 * we should not set S_DEAD here.
			 */
			d_drop(dentry);
			/* au_di_swap(tmp, dinfo); */
			au_dbg_verify_dinode(dentry);
		}
	} else {
		AuDbg("positive originally\n");
		/* inode may be NULL */
		AuDebugOn(inode && (inode->i_mode & S_IFMT) != orig_h.mode);
		if (!tmp_h.inode) {
			AuDbg("positive --> negative\n");
			/* or bypassing aufs */
			au_hide(dentry);
			if (tmp->di_bwh >= 0 && tmp->di_bwh <= dinfo->di_btop)
				dinfo->di_bwh = tmp->di_bwh;
			if (inode)
				err = au_refresh_hinode_self(inode);
			au_dbg_verify_dinode(dentry);
		} else if (orig_h.mode == tmp_h.mode) {
			AuDbg("positive --> positive, same type\n");
			if (!S_ISDIR(orig_h.mode)
			    && dinfo->di_btop > tmp->di_btop) {
				/*
				 * similar to the behaviour of removing and
				 * creating.
				 */
				au_hide(dentry);
				if (inode)
					err = au_refresh_hinode_self(inode);
				au_dbg_verify_dinode(dentry);
			} else {
				/* fill empty slots */
				if (dinfo->di_btop > tmp->di_btop)
					dinfo->di_btop = tmp->di_btop;
				if (dinfo->di_bbot < tmp->di_bbot)
					dinfo->di_bbot = tmp->di_bbot;
				dinfo->di_bwh = tmp->di_bwh;
				dinfo->di_bdiropq = tmp->di_bdiropq;
				bbot = dinfo->di_bbot;
				bindex = tmp->di_btop;
				hd = au_hdentry(tmp, bindex);
				for (; bindex <= bbot; bindex++, hd++) {
					if (au_h_dptr(dentry, bindex))
						continue;
					h_dentry = hd->hd_dentry;
					if (!h_dentry)
						continue;
					AuDebugOn(d_is_negative(h_dentry));
					h_inode = d_inode(h_dentry);
					AuDebugOn(orig_h.mode
						  != (h_inode->i_mode
						      & S_IFMT));
					au_set_h_dptr(dentry, bindex,
						      dget(h_dentry));
				}
				if (inode)
					err = au_refresh_hinode(inode, dentry);
				au_dbg_verify_dinode(dentry);
			}
		} else {
			AuDbg("positive --> positive, different type\n");
			/* similar to the behaviour of removing and creating */
			au_hide(dentry);
			if (inode)
				err = au_refresh_hinode_self(inode);
			au_dbg_verify_dinode(dentry);
		}
	}

out:
	return err;
}

void au_refresh_dop(struct dentry *dentry, int force_reval)
{
	const struct dentry_operations *dop
		= force_reval ? &aufs_dop : dentry->d_sb->s_d_op;
	static const unsigned int mask
		= DCACHE_OP_REVALIDATE | DCACHE_OP_WEAK_REVALIDATE;

	BUILD_BUG_ON(sizeof(mask) != sizeof(dentry->d_flags));

	if (dentry->d_op == dop)
		return;

	AuDbg("%pd\n", dentry);
	spin_lock(&dentry->d_lock);
	if (dop == &aufs_dop)
		dentry->d_flags |= mask;
	else
		dentry->d_flags &= ~mask;
	dentry->d_op = dop;
	spin_unlock(&dentry->d_lock);
}

int au_refresh_dentry(struct dentry *dentry, struct dentry *parent)
{
	int err, ebrange, nbr;
	unsigned int sigen;
	struct au_dinfo *dinfo, *tmp;
	struct super_block *sb;
	struct inode *inode;

	DiMustWriteLock(dentry);
	AuDebugOn(IS_ROOT(dentry));
	AuDebugOn(d_really_is_negative(parent));

	sb = dentry->d_sb;
	sigen = au_sigen(sb);
	err = au_digen_test(parent, sigen);
	if (unlikely(err))
		goto out;

	nbr = au_sbbot(sb) + 1;
	dinfo = au_di(dentry);
	err = au_di_realloc(dinfo, nbr, /*may_shrink*/0);
	if (unlikely(err))
		goto out;
	ebrange = au_dbrange_test(dentry);
	if (!ebrange)
		ebrange = au_do_refresh_hdentry(dentry, parent);

	if (d_unhashed(dentry) || ebrange /* || dinfo->di_tmpfile */) {
		AuDebugOn(au_dbtop(dentry) < 0 && au_dbbot(dentry) >= 0);
		if (d_really_is_positive(dentry)) {
			inode = d_inode(dentry);
			err = au_refresh_hinode_self(inode);
		}
		au_dbg_verify_dinode(dentry);
		if (!err)
			goto out_dgen; /* success */
		goto out;
	}

	/* temporary dinfo */
	AuDbgDentry(dentry);
	err = -ENOMEM;
	tmp = au_di_alloc(sb, AuLsc_DI_TMP);
	if (unlikely(!tmp))
		goto out;
	au_di_swap(tmp, dinfo);
	/* returns the number of positive dentries */
	/*
	 * if current working dir is removed, it returns an error.
	 * but the dentry is legal.
	 */
	err = au_lkup_dentry(dentry, /*btop*/0, AuLkup_ALLOW_NEG);
	AuDbgDentry(dentry);
	au_di_swap(tmp, dinfo);
	if (err == -ENOENT)
		err = 0;
	if (err >= 0) {
		/* compare/refresh by dinfo */
		AuDbgDentry(dentry);
		err = au_refresh_by_dinfo(dentry, dinfo, tmp);
		au_dbg_verify_dinode(dentry);
		AuTraceErr(err);
	}
	au_di_realloc(dinfo, nbr, /*may_shrink*/1); /* harmless if err */
	au_rw_write_unlock(&tmp->di_rwsem);
	au_di_free(tmp);
	if (unlikely(err))
		goto out;

out_dgen:
	au_update_digen(dentry);
out:
	if (unlikely(err && !(dentry->d_flags & DCACHE_NFSFS_RENAMED))) {
		AuIOErr("failed refreshing %pd, %d\n", dentry, err);
		AuDbgDentry(dentry);
	}
	AuTraceErr(err);
	return err;
}

static int au_do_h_d_reval(struct dentry *h_dentry, unsigned int flags,
			   struct dentry *dentry, aufs_bindex_t bindex)
{
	int err, valid;

	err = 0;
	if (!(h_dentry->d_flags & DCACHE_OP_REVALIDATE))
		goto out;

	AuDbg("b%d\n", bindex);
	/*
	 * gave up supporting LOOKUP_CREATE/OPEN for lower fs,
	 * due to whiteout and branch permission.
	 */
	flags &= ~(/*LOOKUP_PARENT |*/ LOOKUP_OPEN | LOOKUP_CREATE
		   | LOOKUP_FOLLOW | LOOKUP_EXCL);
	/* it may return tri-state */
	valid = h_dentry->d_op->d_revalidate(h_dentry, flags);

	if (unlikely(valid < 0))
		err = valid;
	else if (!valid)
		err = -EINVAL;

out:
	AuTraceErr(err);
	return err;
}

/* todo: remove this */
static int h_d_revalidate(struct dentry *dentry, struct inode *inode,
			  unsigned int flags, int do_udba, int dirren)
{
	int err;
	umode_t mode, h_mode;
	aufs_bindex_t bindex, btail, btop, ibs, ibe;
	unsigned char plus, unhashed, is_root, h_plus, h_nfs, tmpfile;
	struct inode *h_inode, *h_cached_inode;
	struct dentry *h_dentry;
	struct qstr *name, *h_name;

	err = 0;
	plus = 0;
	mode = 0;
	ibs = -1;
	ibe = -1;
	unhashed = !!d_unhashed(dentry);
	is_root = !!IS_ROOT(dentry);
	name = &dentry->d_name;
	tmpfile = au_di(dentry)->di_tmpfile;

	/*
	 * Theoretically, REVAL test should be unnecessary in case of
	 * {FS,I}NOTIFY.
	 * But {fs,i}notify doesn't fire some necessary events,
	 *	IN_ATTRIB for atime/nlink/pageio
	 * Let's do REVAL test too.
	 */
	if (do_udba && inode) {
		mode = (inode->i_mode & S_IFMT);
		plus = (inode->i_nlink > 0);
		ibs = au_ibtop(inode);
		ibe = au_ibbot(inode);
	}

	btop = au_dbtop(dentry);
	btail = btop;
	if (inode && S_ISDIR(inode->i_mode))
		btail = au_dbtaildir(dentry);
	for (bindex = btop; bindex <= btail; bindex++) {
		h_dentry = au_h_dptr(dentry, bindex);
		if (!h_dentry)
			continue;

		AuDbg("b%d, %pd\n", bindex, h_dentry);
		h_nfs = !!au_test_nfs(h_dentry->d_sb);
		spin_lock(&h_dentry->d_lock);
		h_name = &h_dentry->d_name;
		if (unlikely(do_udba
			     && !is_root
			     && ((!h_nfs
				  && (unhashed != !!d_unhashed(h_dentry)
				      || (!tmpfile && !dirren
					  && !au_qstreq(name, h_name))
					  ))
				 || (h_nfs
				     && !(flags & LOOKUP_OPEN)
				     && (h_dentry->d_flags
					 & DCACHE_NFSFS_RENAMED)))
			    )) {
			int h_unhashed;

			h_unhashed = d_unhashed(h_dentry);
			spin_unlock(&h_dentry->d_lock);
			AuDbg("unhash 0x%x 0x%x, %pd %pd\n",
			      unhashed, h_unhashed, dentry, h_dentry);
			goto err;
		}
		spin_unlock(&h_dentry->d_lock);

		err = au_do_h_d_reval(h_dentry, flags, dentry, bindex);
		if (unlikely(err))
			/* do not goto err, to keep the errno */
			break;

		/* todo: plink too? */
		if (!do_udba)
			continue;

		/* UDBA tests */
		if (unlikely(!!inode != d_is_positive(h_dentry)))
			goto err;

		h_inode = NULL;
		if (d_is_positive(h_dentry))
			h_inode = d_inode(h_dentry);
		h_plus = plus;
		h_mode = mode;
		h_cached_inode = h_inode;
		if (h_inode) {
			h_mode = (h_inode->i_mode & S_IFMT);
			h_plus = (h_inode->i_nlink > 0);
		}
		if (inode && ibs <= bindex && bindex <= ibe)
			h_cached_inode = au_h_iptr(inode, bindex);

		if (!h_nfs) {
			if (unlikely(plus != h_plus && !tmpfile))
				goto err;
		} else {
			if (unlikely(!(h_dentry->d_flags & DCACHE_NFSFS_RENAMED)
				     && !is_root
				     && !IS_ROOT(h_dentry)
				     && unhashed != d_unhashed(h_dentry)))
				goto err;
		}
		if (unlikely(mode != h_mode
			     || h_cached_inode != h_inode))
			goto err;
		continue;

err:
		err = -EINVAL;
		break;
	}

	AuTraceErr(err);
	return err;
}

/* todo: consolidate with do_refresh() and au_reval_for_attr() */
static int simple_reval_dpath(struct dentry *dentry, unsigned int sigen)
{
	int err;
	struct dentry *parent;

	if (!au_digen_test(dentry, sigen))
		return 0;

	parent = dget_parent(dentry);
	di_read_lock_parent(parent, AuLock_IR);
	AuDebugOn(au_digen_test(parent, sigen));
	au_dbg_verify_gen(parent, sigen);
	err = au_refresh_dentry(dentry, parent);
	di_read_unlock(parent, AuLock_IR);
	dput(parent);
	AuTraceErr(err);
	return err;
}

int au_reval_dpath(struct dentry *dentry, unsigned int sigen)
{
	int err;
	struct dentry *d, *parent;

	if (!au_ftest_si(au_sbi(dentry->d_sb), FAILED_REFRESH_DIR))
		return simple_reval_dpath(dentry, sigen);

	/* slow loop, keep it simple and stupid */
	/* cf: au_cpup_dirs() */
	err = 0;
	parent = NULL;
	while (au_digen_test(dentry, sigen)) {
		d = dentry;
		while (1) {
			dput(parent);
			parent = dget_parent(d);
			if (!au_digen_test(parent, sigen))
				break;
			d = parent;
		}

		if (d != dentry)
			di_write_lock_child2(d);

		/* someone might update our dentry while we were sleeping */
		if (au_digen_test(d, sigen)) {
			/*
			 * todo: consolidate with simple_reval_dpath(),
			 * do_refresh() and au_reval_for_attr().
			 */
			di_read_lock_parent(parent, AuLock_IR);
			err = au_refresh_dentry(d, parent);
			di_read_unlock(parent, AuLock_IR);
		}

		if (d != dentry)
			di_write_unlock(d);
		dput(parent);
		if (unlikely(err))
			break;
	}

	return err;
}

/*
 * if valid returns 1, otherwise 0.
 */
static int aufs_d_revalidate(struct dentry *dentry, unsigned int flags)
{
	int valid, err;
	unsigned int sigen;
	unsigned char do_udba, dirren;
	struct super_block *sb;
	struct inode *inode;

	/* todo: support rcu-walk? */
	if (flags & LOOKUP_RCU)
		return -ECHILD;

	valid = 0;
	if (unlikely(!au_di(dentry)))
		goto out;

	valid = 1;
	sb = dentry->d_sb;
	/*
	 * todo: very ugly
	 * i_mutex of parent dir may be held,
	 * but we should not return 'invalid' due to busy.
	 */
	err = aufs_read_lock(dentry, AuLock_FLUSH | AuLock_DW | AuLock_NOPLM);
	if (unlikely(err)) {
		valid = err;
		AuTraceErr(err);
		goto out;
	}
	inode = NULL;
	if (d_really_is_positive(dentry))
		inode = d_inode(dentry);
	if (unlikely(inode && au_is_bad_inode(inode))) {
		err = -EINVAL;
		AuTraceErr(err);
		goto out_dgrade;
	}
	if (unlikely(au_dbrange_test(dentry))) {
		err = -EINVAL;
		AuTraceErr(err);
		goto out_dgrade;
	}

	sigen = au_sigen(sb);
	if (au_digen_test(dentry, sigen)) {
		AuDebugOn(IS_ROOT(dentry));
		err = au_reval_dpath(dentry, sigen);
		if (unlikely(err)) {
			AuTraceErr(err);
			goto out_dgrade;
		}
	}
	di_downgrade_lock(dentry, AuLock_IR);

	err = -EINVAL;
	if (!(flags & (LOOKUP_OPEN | LOOKUP_EMPTY))
	    && inode
	    && !(inode->i_state && I_LINKABLE)
	    && (IS_DEADDIR(inode) || !inode->i_nlink)) {
		AuTraceErr(err);
		goto out_inval;
	}

	do_udba = !au_opt_test(au_mntflags(sb), UDBA_NONE);
	if (do_udba && inode) {
		aufs_bindex_t btop = au_ibtop(inode);
		struct inode *h_inode;

		if (btop >= 0) {
			h_inode = au_h_iptr(inode, btop);
			if (h_inode && au_test_higen(inode, h_inode)) {
				AuTraceErr(err);
				goto out_inval;
			}
		}
	}

	dirren = !!au_opt_test(au_mntflags(sb), DIRREN);
	err = h_d_revalidate(dentry, inode, flags, do_udba, dirren);
	if (unlikely(!err && do_udba && au_dbtop(dentry) < 0)) {
		err = -EIO;
		AuDbg("both of real entry and whiteout found, %p, err %d\n",
		      dentry, err);
	}
	goto out_inval;

out_dgrade:
	di_downgrade_lock(dentry, AuLock_IR);
out_inval:
	aufs_read_unlock(dentry, AuLock_IR);
	AuTraceErr(err);
	valid = !err;
out:
	if (!valid) {
		AuDbg("%pd invalid, %d\n", dentry, valid);
		d_drop(dentry);
	}
	return valid;
}

static void aufs_d_release(struct dentry *dentry)
{
	if (au_di(dentry)) {
		au_di_fin(dentry);
		au_hn_di_reinit(dentry);
	}
}

const struct dentry_operations aufs_dop = {
	.d_revalidate		= aufs_d_revalidate,
	.d_weak_revalidate	= aufs_d_revalidate,
	.d_release		= aufs_d_release
};

/* aufs_dop without d_revalidate */
const struct dentry_operations aufs_dop_noreval = {
	.d_release		= aufs_d_release
};<|MERGE_RESOLUTION|>--- conflicted
+++ resolved
@@ -22,11 +22,8 @@
 	struct dentry *h_dentry;
 	struct inode *h_inode;
 	struct au_branch *br;
-<<<<<<< HEAD
 	struct user_namespace *h_userns;
-=======
 	struct path h_path;
->>>>>>> 44fd1f99
 	int wh_found, opq;
 	unsigned char wh_able;
 	const unsigned char allow_neg = !!au_ftest_lkup(args->flags, ALLOW_NEG);
@@ -35,19 +32,13 @@
 
 	wh_found = 0;
 	br = au_sbr(dentry->d_sb, bindex);
-<<<<<<< HEAD
+	h_path.dentry = h_parent;
+	h_path.mnt = au_br_mnt(br);
 	h_userns = au_br_userns(br);
 	wh_able = !!au_br_whable(br->br_perm);
 	if (wh_able)
-		wh_found = au_wh_test(h_userns, h_parent, &args->whname,
+		wh_found = au_wh_test(h_userns, &h_path, &args->whname,
 				      ignore_perm);
-=======
-	h_path.dentry = h_parent;
-	h_path.mnt = au_br_mnt(br);
-	wh_able = !!au_br_whable(br->br_perm);
-	if (wh_able)
-		wh_found = au_wh_test(&h_path, &args->whname, ignore_perm);
->>>>>>> 44fd1f99
 	h_dentry = ERR_PTR(wh_found);
 	if (!wh_found)
 		goto real_lookup;
@@ -64,11 +55,7 @@
 	if (!ignore_perm)
 		h_dentry = vfsub_lkup_one(args->name, &h_path);
 	else
-<<<<<<< HEAD
-		h_dentry = au_sio_lkup_one(h_userns, args->name, h_parent);
-=======
-		h_dentry = au_sio_lkup_one(args->name, &h_path);
->>>>>>> 44fd1f99
+		h_dentry = au_sio_lkup_one(h_userns, args->name, &h_path);
 	if (IS_ERR(h_dentry)) {
 		if (PTR_ERR(h_dentry) == -ENAMETOOLONG
 		    && !allow_neg)
@@ -104,11 +91,7 @@
 
 	h_path.dentry = h_dentry;
 	inode_lock_shared_nested(h_inode, AuLsc_I_CHILD);
-<<<<<<< HEAD
-	opq = au_diropq_test(h_userns, h_dentry);
-=======
-	opq = au_diropq_test(&h_path);
->>>>>>> 44fd1f99
+	opq = au_diropq_test(h_userns, &h_path);
 	inode_unlock_shared(h_inode);
 	if (opq > 0)
 		au_set_dbdiropq(dentry, bindex);
@@ -253,23 +236,14 @@
 	return err;
 }
 
-<<<<<<< HEAD
 struct dentry *au_sio_lkup_one(struct user_namespace *userns, struct qstr *name,
-			       struct dentry *parent)
-=======
-struct dentry *au_sio_lkup_one(struct qstr *name, struct path *ppath)
->>>>>>> 44fd1f99
+			       struct path *ppath)
 {
 	struct dentry *dentry;
 	int wkq_err;
 
-<<<<<<< HEAD
-	if (!au_test_h_perm_sio(userns, d_inode(parent), MAY_EXEC))
-		dentry = vfsub_lkup_one(name, parent);
-=======
-	if (!au_test_h_perm_sio(d_inode(ppath->dentry), MAY_EXEC))
+	if (!au_test_h_perm_sio(userns, d_inode(ppath->dentry), MAY_EXEC))
 		dentry = vfsub_lkup_one(name, ppath);
->>>>>>> 44fd1f99
 	else {
 		struct vfsub_lkup_one_args args = {
 			.errp	= &dentry,
@@ -293,28 +267,18 @@
 	int err;
 	struct dentry *parent, *h_dentry;
 	struct au_branch *br;
-<<<<<<< HEAD
 	struct user_namespace *h_userns;
-=======
 	struct path h_ppath;
->>>>>>> 44fd1f99
 
 	parent = dget_parent(dentry);
 	br = au_sbr(dentry->d_sb, bindex);
-<<<<<<< HEAD
-	h_userns = au_br_userns(br);
-=======
 	h_ppath.dentry = au_h_dptr(parent, bindex);
 	h_ppath.mnt = au_br_mnt(br);
->>>>>>> 44fd1f99
+	h_userns = au_br_userns(br);
 	if (wh)
 		h_dentry = au_whtmp_lkup(h_ppath.dentry, br, &dentry->d_name);
 	else
-<<<<<<< HEAD
-		h_dentry = au_sio_lkup_one(h_userns, &dentry->d_name, h_parent);
-=======
-		h_dentry = au_sio_lkup_one(&dentry->d_name, &h_ppath);
->>>>>>> 44fd1f99
+		h_dentry = au_sio_lkup_one(h_userns, &dentry->d_name, &h_ppath);
 	err = PTR_ERR(h_dentry);
 	if (IS_ERR(h_dentry))
 		goto out;

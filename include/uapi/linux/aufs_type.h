--- conflicted
+++ resolved
@@ -27,13 +27,7 @@
 #include <limits.h>
 #endif /* __KERNEL__ */
 
-<<<<<<< HEAD
-#include <linux/limits.h>
-
 #define AUFS_VERSION	"5.1"
-=======
-#define AUFS_VERSION	"5.x-rcN"
->>>>>>> 178371bc
 
 /* todo? move this to linux-2.6.19/include/magic.h */
 #define AUFS_SUPER_MAGIC	('a' << 24 | 'u' << 16 | 'f' << 8 | 's')
